# encoding=UTF-8

# Copyright © 2012 Jakub Wilk <jwilk@jwilk.net>
#
# This program is free software; you can redistribute it and/or modify
# it under the terms of the GNU General Public License as published by
# the Free Software Foundation; version 2 dated June, 1991.
#
# This program is distributed in the hope that it will be useful, but
# WITHOUT ANY WARRANTY; without even the implied warranty of
# MERCHANTABILITY or FITNESS FOR A PARTICULAR PURPOSE. See the GNU
# General Public License for more details.

'''XMP support'''

import datetime
import errno
<<<<<<< HEAD
import itertools
=======
import time
>>>>>>> 677e5056
import uuid
import xml.etree.cElementTree as etree

import pyexiv2.xmp

from . import temporary
from . import version

ns_rdf = 'http://www.w3.org/1999/02/22-rdf-syntax-ns#'
ns_xmpmm = 'http://ns.adobe.com/xap/1.0/mm/'
ns_didjvu = 'http://jwilk.net/software/didjvu#'

def xmp_register_namespace(prefix, uri):
    # work-around for <http://bugs.debian.org/662878>
    class fool_pyexiv2(str):
        def endswith(self, suffix, *args, **kwargs):
            return True
    pyexiv2.xmp.register_namespace(fool_pyexiv2(uri), prefix)
xmp_register_namespace('didjvu', ns_didjvu)

try:
    etree.register_namespace
except AttributeError:
    def et_register_namespace(prefix, uri):
        import xml.etree.ElementTree as etree
        etree._namespace_map[uri] = prefix
    etree.register_namespace = et_register_namespace
    del et_register_namespace
etree.register_namespace('x', 'adobe:ns:meta/')

class rfc3339(object):

    def __init__(self, unixtime):
        self._localtime = time.localtime(unixtime)

    def _str(self):
        return time.strftime('%Y-%m-%dT%H:%M:%S', self._localtime)

    def _str_tz(self):
        offset = time.timezone if not self._localtime.tm_isdst else time.altzone
        hours, minutes  = divmod(abs(offset) // 60, 60)
        return '%s%02d:%02d' % ('+' if offset < 0 else '-', hours, minutes)

    def __str__(self):
        '''Format the timestamp object in accordance with RFC 3339.'''
        return self._str() + self._str_tz()

    _properties = dict(
        year='tm_year',
        month='tm_mon',
        day='tm_mday',
        hour='tm_hour',
        minute='tm_min',
        second='tm_sec',
    )

for _attr, _st_attr in rfc3339._properties.iteritems():
    def _method(self, st_attr=_st_attr):
        return getattr(self._localtime, st_attr)
    _method = property(_method, doc=getattr(time.struct_time, _st_attr).__doc__)
    setattr(rfc3339, _attr, _method)
del _attr, _st_attr, _method, rfc3339._properties

class Event(object):

    def __init__(self,
        action=None,
        software_agent=None,
        parameters=None,
        instance_id=None,
        changed=None,
        when=None,
    ):
        if software_agent is None:
            software_agent = version.get_software_agent()
        self._items = [
            ('action', action),
            ('softwareAgent', software_agent),
            ('parameters', parameters),
            ('instanceID', instance_id),
            ('changed', changed),
            ('when', str(when)),
        ]

    def add_to_history(self, metadata, index):
        for key, value in self._items:
            if value is None:
                continue
            metadata['xmpMM.History[%d]/stEvt:%s' % (index, key)] = value

class Metadata(object):

    def _reload(self):
        fp = self._fp
        fp.flush()
        fp.seek(0)
        self._meta = pyexiv2.ImageMetadata(fp.name)
        self._meta.read()

    def _add_history(self):
        try:
            self['xmpMM.History']
        except LookupError:
            pass
        else:
            return
        self._meta.write()
        fp = self._fp
        fp.seek(0)
        xmp = etree.parse(fp)
        description = None
        for description in xmp.iterfind('.//{%s}Description' % ns_rdf):
            pass
        if description is None:
            raise NotImplementedError('Cannot add xmpMM:History')
        e_description = etree.SubElement(description, '{%s}History' % ns_xmpmm)
        e_seq = etree.SubElement(e_description, '{%s}Seq' % ns_rdf)
        fp.seek(0)
        fp.truncate()
        xmp.write(fp, xml_declaration=True)
        fp.flush()
        fp.seek(0)
        self._reload()
        try:
            self['xmpMM.History']
        except LookupError:
            raise NotImplementedError('Cannot add xmpMM:History')

    def __init__(self):
        self._fp = fp = temporary.file(suffix='.xmp')
        fp.write('<x:xmpmeta xmlns:x="adobe:ns:meta/" xmlns:rdf="%s">'
            '<rdf:RDF/></x:xmpmeta>' % ns_rdf
        )
        self._reload()
        self._original_meta = self._meta

    def __del__(self):
        try:
            fp = self._fp
        except AttributeError:
            pass
        else:
            fp.close()

    def get(self, key, fallback=None):
        return self._meta.get('Xmp.' + key, fallback)

    def __getitem__(self, key):
        return self._meta['Xmp.' + key]

    def __setitem__(self, key, value):
        self._meta['Xmp.' + key] = value

    def add_to_history(self, event, index):
        return event.add_to_history(self, index)

    def append_to_history(self, event):
        self._add_history()
        keys = self._meta.xmp_keys
        for i in itertools.count(1):
            key = 'Xmp.xmpMM.History[%d]' % i
            if key not in keys:
                break
        return self.add_to_history(event, i)

    def update(self, media_type, internal_properties={}):
        substitutions = {}
        instance_id = 'uuid:' + str(uuid.uuid4()).replace('-', '')
<<<<<<< HEAD
        now = datetime.datetime.utcnow()
        original_media_type = self.get('dc.format')
=======
        now = rfc3339(time.time())
        original_media_type = self.get_property(ns_dc, 'format')
>>>>>>> 677e5056
        # TODO: try to guess original media type
        self['dc.format'] = tuple(media_type.split('/'))
        if original_media_type is not None:
            event_params = 'from %s to %s' % ('/'.join(original_media_type.value), media_type)
        else:
            event_params = 'to %s' % (media_type,)
<<<<<<< HEAD
        self['xmp.ModifyDate'] = now
        self['xmp.MetadataDate'] = now
        self['xmpMM.InstanceID'] = instance_id
=======
        self.set_property(ns_xmp, 'ModifyDate', str(now))
        self.set_property(ns_xmp, 'MetadataDate', str(now))
        self.set_property(ns_xmp_mm, 'InstanceID', instance_id)
>>>>>>> 677e5056
        event = Event(
            action='converted',
            parameters=event_params,
            instance_id=instance_id,
            when=now,
        )
        self.append_to_history(event)
        for k, v in internal_properties:
            self['didjvu.' + k] = str(v)

    def serialize(self):
        self._meta.write()
        fp = self._fp
        fp.seek(0)
        return fp.read()

    def import_(self, image_filename):
        try:
            file = open(image_filename + '.xmp', 'rb')
        except (OSError, IOError), ex:
            if ex.errno == errno.ENOENT:
                return
            raise
        try:
            self.read(file)
        finally:
            file.close()

    def read(self, file):
        data = file.read()
        fp = self._fp
        fp.seek(0)
        fp.truncate()
        fp.write(data)
        self._reload()

    def write(self, file):
        file.write(self.serialize())

__all__ = ['Metadata']

# vim:ts=4 sw=4 et<|MERGE_RESOLUTION|>--- conflicted
+++ resolved
@@ -15,11 +15,8 @@
 
 import datetime
 import errno
-<<<<<<< HEAD
 import itertools
-=======
 import time
->>>>>>> 677e5056
 import uuid
 import xml.etree.cElementTree as etree
 
@@ -67,21 +64,14 @@
         '''Format the timestamp object in accordance with RFC 3339.'''
         return self._str() + self._str_tz()
 
-    _properties = dict(
-        year='tm_year',
-        month='tm_mon',
-        day='tm_mday',
-        hour='tm_hour',
-        minute='tm_min',
-        second='tm_sec',
-    )
-
-for _attr, _st_attr in rfc3339._properties.iteritems():
-    def _method(self, st_attr=_st_attr):
-        return getattr(self._localtime, st_attr)
-    _method = property(_method, doc=getattr(time.struct_time, _st_attr).__doc__)
-    setattr(rfc3339, _attr, _method)
-del _attr, _st_attr, _method, rfc3339._properties
+    def as_datetime(self):
+        offset = time.timezone if not self._localtime.tm_isdst else time.altzone
+        class tz(datetime.tzinfo):
+            def utcoffset(self, dt):
+                return datetime.timedelta(seconds=-offset)
+            def dst(self, dt):
+                return datetime.timedelta(0)
+        return datetime.datetime(*self._localtime[:6], tzinfo=tz())
 
 class Event(object):
 
@@ -188,28 +178,17 @@
     def update(self, media_type, internal_properties={}):
         substitutions = {}
         instance_id = 'uuid:' + str(uuid.uuid4()).replace('-', '')
-<<<<<<< HEAD
-        now = datetime.datetime.utcnow()
+        now = rfc3339(time.time())
         original_media_type = self.get('dc.format')
-=======
-        now = rfc3339(time.time())
-        original_media_type = self.get_property(ns_dc, 'format')
->>>>>>> 677e5056
         # TODO: try to guess original media type
         self['dc.format'] = tuple(media_type.split('/'))
         if original_media_type is not None:
             event_params = 'from %s to %s' % ('/'.join(original_media_type.value), media_type)
         else:
             event_params = 'to %s' % (media_type,)
-<<<<<<< HEAD
-        self['xmp.ModifyDate'] = now
-        self['xmp.MetadataDate'] = now
+        self['xmp.ModifyDate'] = now.as_datetime()
+        self['xmp.MetadataDate'] = now.as_datetime()
         self['xmpMM.InstanceID'] = instance_id
-=======
-        self.set_property(ns_xmp, 'ModifyDate', str(now))
-        self.set_property(ns_xmp, 'MetadataDate', str(now))
-        self.set_property(ns_xmp_mm, 'InstanceID', instance_id)
->>>>>>> 677e5056
         event = Event(
             action='converted',
             parameters=event_params,
